--- conflicted
+++ resolved
@@ -71,7 +71,6 @@
   var passwordEnd = passwordStart + 2 * payload.password.length;
   var passwordExpected = new Buffer([0xa2, 0xa5, 0xd2, 0xa5]);
   test.ok(data.slice(passwordStart, passwordEnd).equals(passwordExpected));
-<<<<<<< HEAD
 
   test.done();
 };
@@ -117,13 +116,10 @@
 
   const data = payload.toBuffer();
   test.strictEqual(data.length, expectedLength);
-=======
->>>>>>> 6a341dc2
 
   test.done();
 };
 
-<<<<<<< HEAD
 exports.createFedAuth = function(test) {
 
   var loginData = {
@@ -163,49 +159,5 @@
   1 + 1 + 4 + 1 + 1; // Feature ext
 
   test.strictEqual(payload.data.length, expectedLength);
-=======
-exports.createSSPI = function(test) {
-  var payload = new Login7Payload({
-    tdsVersion: 0x72090002,
-    packetSize: 1024,
-    clientProgVer: 0,
-    clientPid: 12345,
-    connectionId: 0,
-    clientTimeZone: 120,
-    clientLcid: 0x00000409
-  });
-
-  payload.hostname = 'example.com';
-  payload.appName = 'app';
-  payload.serverName = 'server';
-  payload.language = 'lang';
-  payload.database = 'db';
-  payload.libraryName = 'Tedious';
-  payload.attachDbFile = 'c:\\mydbfile.mdf';
-  payload.changePassword = 'new_pw';
-  payload.sspi = new Buffer([0xa0, 0xa1, 0xa2, 0xa5, 0xd2, 0xa5, 0xa6, 0xa7, 0xa8, 0xa9]);
-
-  var expectedLength =
-    4 +                                             // Length
-    32 +                                            // Variable
-    2 + 2 + (2 * payload.hostname.length) +
-    2 + 2 + (2 * 0) +
-    2 + 2 + (2 * 0) +
-    2 + 2 + (2 * payload.appName.length) +
-    2 + 2 + (2 * payload.serverName.length) +
-    2 + 2 + (2 * 0) +                               // Reserved
-    2 + 2 + (2 * payload.libraryName.length) +
-    2 + 2 + (2 * payload.language.length) +
-    2 + 2 + (2 * payload.database.length) +
-    6 +
-    2 + 2 + payload.sspi.length +             // NTLM
-    2 + 2 + (2 * payload.attachDbFile.length) +
-    2 + 2 + (2 * payload.changePassword.length) +
-    4;                                              // cbSSPILong
-
-  const data = payload.toBuffer();
-  test.strictEqual(data.length, expectedLength);
-
->>>>>>> 6a341dc2
   test.done();
-};
+};