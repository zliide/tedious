--- conflicted
+++ resolved
@@ -1780,14 +1780,10 @@
         if (this.messageIo.tlsNegotiationComplete) {
           this.sendLogin7Packet(() => {
             const { authentication } = this.config;
-<<<<<<< HEAD
 
             if (authentication.type === 'active-directory-password') {
               this.transitionTo(this.STATE.SENT_LOGIN7_WITH_FEDAUTH);
-            } else if (this.config.domain) {
-=======
-            if (authentication.type === 'ntlm') {
->>>>>>> d16463f3
+            } else if (authentication.type === 'ntlm') {
               this.transitionTo(this.STATE.SENT_LOGIN7_WITH_NTLM);
             } else {
               this.transitionTo(this.STATE.SENT_LOGIN7_WITH_STANDARD_LOGIN);
