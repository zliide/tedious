--- conflicted
+++ resolved
@@ -17,12 +17,9 @@
 const ConnectionError = require('./errors').ConnectionError;
 const RequestError = require('./errors').RequestError;
 const Connector = require('./connector').Connector;
-<<<<<<< HEAD
 
 const defaultAuthProvider = require('./auth/default');
 const ntlmAuthProvider = require('./auth/ntlm');
-=======
->>>>>>> 39e7ac53
 
 // A rather basic state machine for managing a connection.
 // Implements something approximating s3.2.1.
@@ -913,40 +910,11 @@
       this.debug.payload(function() {
         return payload.toString('  ');
       });
-<<<<<<< HEAD
 
       process.nextTick(callback);
     });
-=======
-    };
-
-    sendPayload.call(this);
-    process.nextTick(cb);
-  }
-
-  sendNTLMResponsePacket() {
-    const payload = new NTLMResponsePayload({
-      domain: this.config.domain,
-      userName: this.config.userName,
-      password: this.config.password,
-      database: this.config.options.database,
-      appName: this.config.options.appName,
-      packetSize: this.config.options.packetSize,
-      tdsVersion: this.config.options.tdsVersion,
-      ntlmpacket: this.ntlmpacket,
-      additional: this.additional
-    });
-
-    this.messageIo.sendMessage(TYPE.NTLMAUTH_PKT, payload.data);
-    this.debug.payload(function() {
-      return payload.toString('  ');
-    });
-
-    const boundTransitionTo = this.transitionTo.bind(this);
-    process.nextTick(boundTransitionTo, this.STATE.SENT_NTLM_RESPONSE);
-  }
-
-  // Returns false to apply backpressure.
+  }
+
   sendDataToTokenStreamParser(data) {
     return this.tokenStreamParser.addBuffer(data);
   }
@@ -966,7 +934,6 @@
     if (this.isRequestActive(request)) {
       this.tokenStreamParser.resume();
     }
->>>>>>> 39e7ac53
   }
 
   // Returns true if the passed request is the currently active request of the connection.
@@ -1416,7 +1383,6 @@
         return this.transitionTo(this.STATE.FINAL);
       },
       message: function() {
-<<<<<<< HEAD
         // Use SSPI blob if received
         if (this.sspiBuffer) {
           return this.authProvider.handshake(this.sspiBuffer, (error, responseBuffer) => {
@@ -1442,58 +1408,6 @@
         }
 
         return this.dispatchEvent('loginFailed');
-=======
-        return this.processLogin7Response();
-      }
-    }
-  },
-  SENT_LOGIN7_WITH_NTLM: {
-    name: 'SentLogin7WithNTLMLogin',
-    events: {
-      socketError: function() {
-        return this.transitionTo(this.STATE.FINAL);
-      },
-      connectTimeout: function() {
-        return this.transitionTo(this.STATE.FINAL);
-      },
-      data: function(data) {
-        return this.sendDataToTokenStreamParser(data);
-      },
-      receivedChallenge: function() {
-        return this.sendNTLMResponsePacket();
-      },
-      loginFailed: function() {
-        return this.transitionTo(this.STATE.FINAL);
-      },
-      message: function() {
-        return this.processLogin7NTLMResponse();
-      }
-    }
-  },
-  SENT_NTLM_RESPONSE: {
-    name: 'SentNTLMResponse',
-    events: {
-      socketError: function() {
-        return this.transitionTo(this.STATE.FINAL);
-      },
-      connectTimeout: function() {
-        return this.transitionTo(this.STATE.FINAL);
-      },
-      data: function(data) {
-        return this.sendDataToTokenStreamParser(data);
-      },
-      loggedIn: function() {
-        return this.transitionTo(this.STATE.LOGGED_IN_SENDING_INITIAL_SQL);
-      },
-      loginFailed: function() {
-        return this.transitionTo(this.STATE.FINAL);
-      },
-      routingChange: function() {
-        return this.transitionTo(this.STATE.REROUTING);
-      },
-      message: function() {
-        return this.processLogin7NTLMAck();
->>>>>>> 39e7ac53
       }
     }
   },
