const deprecate = require('depd')('tedious');

const BulkLoad = require('./bulk-load');
const Debug = require('./debug');
const EventEmitter = require('events').EventEmitter;
const InstanceLookup = require('./instance-lookup').InstanceLookup;
const TransientErrorLookup = require('./transient-error-lookup.js').TransientErrorLookup;
const TYPE = require('./packet').TYPE;
const PreloginPayload = require('./prelogin-payload');
const Login7Payload = require('./login7-payload');
const Request = require('./request');
const RpcRequestPayload = require('./rpcrequest-payload');
const SqlBatchPayload = require('./sqlbatch-payload');
const MessageIO = require('./message-io');
const TokenStreamParser = require('./token/token-stream-parser').Parser;
const Transaction = require('./transaction').Transaction;
const ISOLATION_LEVEL = require('./transaction').ISOLATION_LEVEL;
const crypto = require('crypto');
const ConnectionError = require('./errors').ConnectionError;
const RequestError = require('./errors').RequestError;
const Connector = require('./connector').Connector;

const defaultAuthProvider = require('./auth/default');
const ntlmAuthProvider = require('./auth/ntlm');

// A rather basic state machine for managing a connection.
// Implements something approximating s3.2.1.

const KEEP_ALIVE_INITIAL_DELAY = 30 * 1000;
const DEFAULT_CONNECT_TIMEOUT = 15 * 1000;
const DEFAULT_CLIENT_REQUEST_TIMEOUT = 15 * 1000;
const DEFAULT_CANCEL_TIMEOUT = 5 * 1000;
const DEFAULT_CONNECT_RETRY_INTERVAL = 500;
const DEFAULT_PACKET_SIZE = 4 * 1024;
const DEFAULT_TEXTSIZE = '2147483647';
const DEFAULT_DATEFIRST = 7;
const DEFAULT_PORT = 1433;
const DEFAULT_TDS_VERSION = '7_4';
const DEFAULT_LANGUAGE = 'us_english';
const DEFAULT_DATEFORMAT = 'mdy';

function deprecateNonBooleanConfigValue(optionName, value) {
  if (typeof value !== 'boolean') {
    deprecate(`Passing non-boolean values for ${optionName} is deprecated and will be removed. Please specify \`true\` or \`false\` instead.`);
  }
}

function deprecateNullConfigValue(optionName, value) {
  if (value === null) {
    deprecate(`Passing \`null\` for ${optionName} is deprecated and will be removed. Please pass an explicit value or \`undefined\` instead.`);
  }
}

function deprecateNullFallbackToDefaultConfigValue(optionName, value) {
  if (value === null) {
    deprecate(`Passing \`null\` for ${optionName} will not fallback to a default value in future tedious versions. Please set a value explicitly if you require a different value from the one configured for your target SQL Server.`);
  }
}

function deprecateNonStringConfigValue(optionName, value) {
  if (typeof value !== 'string') {
    deprecate(`Passing non-string values for ${optionName} will throw an error in future tedious versions. Please pass a string instead.`);
  }
}

function deprecateNonNumberConfigValue(optionName, value) {
  if (typeof value !== 'number') {
    deprecate(`Passing non-number values for ${optionName} will throw an error in future tedious versions. Please pass a number instead.`);
  }
}

class Connection extends EventEmitter {
  constructor(config) {
    super();

    if (!config) {
      throw new TypeError('No connection configuration given');
    }

    if (typeof config.server !== 'string') {
      throw new TypeError('Invalid server: ' + config.server);
    }

    if (config.domain != undefined) {
      deprecateNonStringConfigValue('domain', config.domain);
    }
    deprecateNullConfigValue('domain', config.domain);

    if (config.userName != undefined) {
      deprecateNonStringConfigValue('userName', config.userName);
    }
    deprecateNullConfigValue('userName', config.userName);

    if (config.password != undefined) {
      deprecateNonStringConfigValue('password', config.password);
    }
    deprecateNullConfigValue('password', config.password);

    this.config = {
      server: config.server,
<<<<<<< HEAD
      userName: config.domain ? undefined : config.userName,
      password: config.domain ? undefined : config.password,
=======
      userName: config.userName,
      password: config.password,
      domain: config.domain && config.domain.toUpperCase(),
>>>>>>> c22c894d
      options: {
        abortTransactionOnError: false,
        appName: undefined,
        camelCaseColumns: false,
        cancelTimeout: DEFAULT_CANCEL_TIMEOUT,
        columnNameReplacer: undefined,
        connectionRetryInterval: DEFAULT_CONNECT_RETRY_INTERVAL,
        connectTimeout: DEFAULT_CONNECT_TIMEOUT,
        connectionIsolationLevel: ISOLATION_LEVEL.READ_COMMITTED,
        cryptoCredentialsDetails: {},
        database: undefined,
        datefirst: DEFAULT_DATEFIRST,
        dateFormat: DEFAULT_DATEFORMAT,
        debug: {
          data: false,
          packet: false,
          payload: false,
          token: false
        },
        enableAnsiNull: true,
        enableAnsiNullDefault: true,
        enableAnsiPadding: true,
        enableAnsiWarnings: true,
        enableArithAbort: false,
        enableConcatNullYieldsNull: true,
        enableCursorCloseOnCommit: undefined,
        enableImplicitTransactions: false,
        enableNumericRoundabort: false,
        enableQuotedIdentifier: true,
        encrypt: false,
        fallbackToDefaultDb: false,
        instanceName: undefined,
        isolationLevel: ISOLATION_LEVEL.READ_COMMITTED,
        language: DEFAULT_LANGUAGE,
        localAddress: undefined,
        maxRetriesOnTransientErrors: 3,
        multiSubnetFailover: false,
        packetSize: DEFAULT_PACKET_SIZE,
        port: DEFAULT_PORT,
        readOnlyIntent: false,
        requestTimeout: DEFAULT_CLIENT_REQUEST_TIMEOUT,
        rowCollectionOnDone: false,
        rowCollectionOnRequestCompletion: false,
        tdsVersion: DEFAULT_TDS_VERSION,
        textsize: DEFAULT_TEXTSIZE,
        trustServerCertificate: true,
        useColumnNames: false,
        useUTC: true
      }
    };

    if (config.options) {
      if (config.options.port && config.options.instanceName) {
        throw new Error('Port and instanceName are mutually exclusive, but ' + config.options.port + ' and ' + config.options.instanceName + ' provided');
      }

      if (config.options.abortTransactionOnError != undefined) {
        if (typeof config.options.abortTransactionOnError !== 'boolean') {
          throw new TypeError('options.abortTransactionOnError must be a boolean (true or false).');
        }

        this.config.options.abortTransactionOnError = config.options.abortTransactionOnError;
      }
      deprecateNullFallbackToDefaultConfigValue('options.abortTransactionOnError', config.options.abortTransactionOnError);

      if (config.options.appName != undefined) {
        deprecateNonStringConfigValue('options.appName', config.options.appName);
        this.config.options.appName = config.options.appName;
      }
      deprecateNullConfigValue('options.appName', config.options.appName);

      if (config.options.camelCaseColumns != undefined) {
        deprecateNonBooleanConfigValue('options.camelCaseColumns', config.options.camelCaseColumns);
        this.config.options.camelCaseColumns = config.options.camelCaseColumns;
      }
      deprecateNullConfigValue('options.camelCaseColumns', config.options.camelCaseColumns);

      if (config.options.cancelTimeout != undefined) {
        this.config.options.cancelTimeout = config.options.cancelTimeout;
      }
      deprecateNullConfigValue('options.cancelTimeout', config.options.cancelTimeout);

      if (config.options.columnNameReplacer) {
        if (typeof config.options.columnNameReplacer !== 'function') {
          throw new TypeError('options.columnNameReplacer must be a function or null.');
        }

        this.config.options.columnNameReplacer = config.options.columnNameReplacer;
      }
      deprecateNullConfigValue('options.columnNameReplacer', config.options.columnNameReplacer);

      if (config.options.connectTimeout) {
        this.config.options.connectTimeout = config.options.connectTimeout;
      }
      deprecateNullConfigValue('options.connectTimeout', config.options.connectTimeout);

      if (config.options.connectionIsolationLevel) {
        this.config.options.connectionIsolationLevel = config.options.connectionIsolationLevel;
      }
      deprecateNullFallbackToDefaultConfigValue('options.connectionIsolationLevel', config.options.connectionIsolationLevel);

      if (config.options.cryptoCredentialsDetails) {
        this.config.options.cryptoCredentialsDetails = config.options.cryptoCredentialsDetails;
      }
      deprecateNullConfigValue('options.cryptoCredentialsDetails', config.options.cryptoCredentialsDetails);

      if (config.options.database != undefined) {
        deprecateNonStringConfigValue('options.database', config.options.database);
        this.config.options.database = config.options.database;
      }
      deprecateNullConfigValue('options.database', config.options.database);

      if (config.options.datefirst) {
        if (config.options.datefirst < 1 || config.options.datefirst > 7) {
          throw new RangeError('DateFirst should be >= 1 and <= 7');
        }

        deprecateNonNumberConfigValue('options.datefirst', config.options.datefirst);

        this.config.options.datefirst = config.options.datefirst;
      }
      deprecateNullFallbackToDefaultConfigValue('options.datefirst', config.options.datefirst);

      if (config.options.dateFormat != undefined) {
        deprecateNonStringConfigValue('options.dateFormat', config.options.dateFormat);

        this.config.options.dateFormat = config.options.dateFormat;
      }
      deprecateNullFallbackToDefaultConfigValue('options.dateFormat', config.options.dateFormat);

      if (config.options.debug) {
        if (config.options.debug.data != undefined) {
          deprecateNonBooleanConfigValue('options.debug.data', config.options.debug.data);
          this.config.options.debug.data = config.options.debug.data;
        }
        deprecateNullConfigValue('options.debug.data', config.options.debug.data);

        if (config.options.debug.packet != undefined) {
          deprecateNonBooleanConfigValue('options.debug.packet', config.options.debug.packet);
          this.config.options.debug.packet = config.options.debug.packet;
        }
        deprecateNullConfigValue('options.debug.packet', config.options.debug.packet);

        if (config.options.debug.payload != undefined) {
          deprecateNonBooleanConfigValue('options.debug.payload', config.options.debug.payload);
          this.config.options.debug.payload = config.options.debug.payload;
        }
        deprecateNullConfigValue('options.debug.payload', config.options.debug.payload);

        if (config.options.debug.token != undefined) {
          deprecateNonBooleanConfigValue('options.debug.token', config.options.debug.token);
          this.config.options.debug.token = config.options.debug.token;
        }
        deprecateNullConfigValue('options.debug.token', config.options.debug.token);
      }

      if (config.options.enableAnsiNull != undefined) {
        if (typeof config.options.enableAnsiNull !== 'boolean') {
          throw new TypeError('options.enableAnsiNull must be a boolean (true or false).');
        }

        this.config.options.enableAnsiNull = config.options.enableAnsiNull;
      }
      deprecateNullFallbackToDefaultConfigValue('options.enableAnsiNull', config.options.enableAnsiNull);

      if (config.options.enableAnsiNullDefault != undefined) {
        if (typeof config.options.enableAnsiNullDefault !== 'boolean') {
          throw new TypeError('options.enableAnsiNullDefault must be a boolean (true or false).');
        }

        this.config.options.enableAnsiNullDefault = config.options.enableAnsiNullDefault;
      }
      deprecateNullFallbackToDefaultConfigValue('options.enableAnsiNullDefault', config.options.enableAnsiNullDefault);

      if (config.options.enableAnsiPadding != undefined) {
        if (typeof config.options.enableAnsiPadding !== 'boolean') {
          throw new TypeError('options.enableAnsiPadding must be a boolean (true or false).');
        }

        this.config.options.enableAnsiPadding = config.options.enableAnsiPadding;
      }
      deprecateNullFallbackToDefaultConfigValue('options.enableAnsiPadding', config.options.enableAnsiPadding);

      if (config.options.enableAnsiWarnings != undefined) {
        if (typeof config.options.enableAnsiWarnings !== 'boolean') {
          throw new TypeError('options.enableAnsiWarnings must be a boolean (true or false).');
        }

        this.config.options.enableAnsiWarnings = config.options.enableAnsiWarnings;
      }
      deprecateNullFallbackToDefaultConfigValue('options.enableAnsiWarnings', config.options.enableAnsiWarnings);

      if (config.options.enableArithAbort !== undefined) {
        if (typeof config.options.enableArithAbort !== 'boolean') {
          throw new TypeError('options.enableArithAbort must be a boolean (true or false).');
        }

        this.config.options.enableArithAbort = config.options.enableArithAbort;
      }
      deprecateNullFallbackToDefaultConfigValue('options.enableArithAbort', config.options.enableArithAbort);

      if (config.options.enableConcatNullYieldsNull != undefined) {
        if (typeof config.options.enableConcatNullYieldsNull !== 'boolean') {
          throw new TypeError('options.enableConcatNullYieldsNull must be a boolean (true or false).');
        }

        this.config.options.enableConcatNullYieldsNull = config.options.enableConcatNullYieldsNull;
      }
      deprecateNullFallbackToDefaultConfigValue('options.enableConcatNullYieldsNull', config.options.enableConcatNullYieldsNull);

      if (config.options.enableCursorCloseOnCommit != undefined) {
        if (typeof config.options.enableCursorCloseOnCommit !== 'boolean') {
          throw new TypeError('options.enableCursorCloseOnCommit must be a boolean (true or false).');
        }

        this.config.options.enableCursorCloseOnCommit = config.options.enableCursorCloseOnCommit;
      }
      deprecateNullFallbackToDefaultConfigValue('options.enableCursorCloseOnCommit', config.options.enableCursorCloseOnCommit);

      if (config.options.enableImplicitTransactions != undefined) {
        if (typeof config.options.enableImplicitTransactions !== 'boolean') {
          throw new TypeError('options.enableImplicitTransactions must be a boolean (true or false).');
        }

        this.config.options.enableImplicitTransactions = config.options.enableImplicitTransactions;
      }
      deprecateNullFallbackToDefaultConfigValue('options.enableImplicitTransactions', config.options.enableImplicitTransactions);

      if (config.options.enableNumericRoundabort != undefined) {
        if (typeof config.options.enableNumericRoundabort !== 'boolean') {
          throw new TypeError('options.enableNumericRoundabort must be a boolean (true or false).');
        }

        this.config.options.enableNumericRoundabort = config.options.enableNumericRoundabort;
      }
      deprecateNullFallbackToDefaultConfigValue('options.enableNumericRoundabort', config.options.enableNumericRoundabort);

      if (config.options.enableQuotedIdentifier !== undefined) {
        if (typeof config.options.enableQuotedIdentifier !== 'boolean') {
          throw new TypeError('options.enableQuotedIdentifier must be a boolean (true or false).');
        }

        this.config.options.enableQuotedIdentifier = config.options.enableQuotedIdentifier;
      }
      deprecateNullFallbackToDefaultConfigValue('options.enableQuotedIdentifier', config.options.enableQuotedIdentifier);

      if (config.options.encrypt != undefined) {
        deprecateNonBooleanConfigValue('options.encrypt', config.options.encrypt);
        this.config.options.encrypt = config.options.encrypt;
      } else {
        deprecate('The default value for `options.encrypt` will change from `false` to `true`. Please pass `false` explicitly if you want to retain current behaviour.');
      }
      deprecateNullConfigValue('options.encrypt', config.options.encrypt);

      if (config.options.fallbackToDefaultDb != undefined) {
        deprecateNonBooleanConfigValue('options.fallbackToDefaultDb', config.options.fallbackToDefaultDb);
        this.config.options.fallbackToDefaultDb = config.options.fallbackToDefaultDb;
      }
      deprecateNullConfigValue('options.fallbackToDefaultDb', config.options.fallbackToDefaultDb);

      if (config.options.instanceName != undefined) {
        deprecateNonStringConfigValue('options.instanceName', config.options.instanceName);

        this.config.options.instanceName = config.options.instanceName;
        this.config.options.port = undefined;
      }
      deprecateNullConfigValue('options.instanceName', config.options.instanceName);

      if (config.options.isolationLevel) {
        this.config.options.isolationLevel = config.options.isolationLevel;
      }
      deprecateNullConfigValue('options.isolationLevel', config.options.isolationLevel);

      if (config.options.language != undefined) {
        deprecateNonStringConfigValue('options.language', config.options.language);

        this.config.options.language = config.options.language;
      }
      deprecateNullFallbackToDefaultConfigValue('options.language', config.options.language);

      if (config.options.localAddress != undefined) {
        this.config.options.localAddress = config.options.localAddress;
      }
      deprecateNullConfigValue('options.localAddress', config.options.localAddress);

      if (config.options.multiSubnetFailover != undefined) {
        deprecateNonBooleanConfigValue('options.multiSubnetFailover', config.options.multiSubnetFailover);

        this.config.options.multiSubnetFailover = !!config.options.multiSubnetFailover;
      }
      deprecateNullConfigValue('options.multiSubnetFailover', config.options.multiSubnetFailover);

      if (config.options.packetSize) {
        deprecateNonNumberConfigValue('options.packetSize', config.options.packetSize);

        this.config.options.packetSize = config.options.packetSize;
      }
      deprecateNullConfigValue('options.packetSize', config.options.packetSize);

      if (config.options.port) {
        if (config.options.port <= 0 || config.options.port >= 65536) {
          throw new RangeError('Port must be > 0 and < 65536');
        }

        deprecateNonNumberConfigValue('options.port', config.options.port);

        this.config.options.port = config.options.port;
        this.config.options.instanceName = undefined;
      }
      deprecateNullConfigValue('options.port', config.options.port);

      if (config.options.readOnlyIntent != undefined) {
        deprecateNonBooleanConfigValue('options.readOnlyIntent', config.options.readOnlyIntent);
        this.config.options.readOnlyIntent = config.options.readOnlyIntent;
      }
      deprecateNullConfigValue('options.readOnlyIntent', config.options.readOnlyIntent);

      if (config.options.requestTimeout != undefined) {
        deprecateNonNumberConfigValue('options.requestTimeout', config.options.requestTimeout);

        this.config.options.requestTimeout = config.options.requestTimeout;
      }
      deprecateNullConfigValue('options.requestTimeout', config.options.requestTimeout);

      if (config.options.maxRetriesOnTransientErrors != undefined) {
        if (!Number.isInteger(config.options.maxRetriesOnTransientErrors) || config.options.maxRetriesOnTransientErrors < 0) {
          throw new RangeError('options.maxRetriesOnTransientErrors must be a non-negative integer.');
        }

        this.config.options.maxRetriesOnTransientErrors = config.options.maxRetriesOnTransientErrors;
      }
      deprecateNullConfigValue('options.maxRetriesOnTransientErrors', config.options.maxRetriesOnTransientErrors);

      if (config.options.connectionRetryInterval != undefined) {
        if (!Number.isInteger(config.options.connectionRetryInterval) || config.options.connectionRetryInterval <= 0) {
          throw new TypeError('options.connectionRetryInterval must be a non-zero positive integer.');
        }

        this.config.options.connectionRetryInterval = config.options.connectionRetryInterval;
      }
      deprecateNullConfigValue('options.connectionRetryInterval', config.options.connectionRetryInterval);

      if (config.options.rowCollectionOnDone != undefined) {
        deprecateNonBooleanConfigValue('options.rowCollectionOnDone', config.options.rowCollectionOnDone);
        this.config.options.rowCollectionOnDone = config.options.rowCollectionOnDone;
      }
      deprecateNullConfigValue('options.rowCollectionOnDone', config.options.rowCollectionOnDone);

      if (config.options.rowCollectionOnRequestCompletion != undefined) {
        deprecateNonBooleanConfigValue('options.rowCollectionOnRequestCompletion', config.options.rowCollectionOnRequestCompletion);
        this.config.options.rowCollectionOnRequestCompletion = config.options.rowCollectionOnRequestCompletion;
      }
      deprecateNullConfigValue('options.rowCollectionOnRequestCompletion', config.options.rowCollectionOnRequestCompletion);

      if (config.options.tdsVersion) {
        deprecateNonStringConfigValue('options.tdsVersion', config.options.tdsVersion);
        this.config.options.tdsVersion = config.options.tdsVersion;
      }
      deprecateNullConfigValue('options.tdsVersion', config.options.tdsVersion);

      if (config.options.textsize) {
        deprecateNonNumberConfigValue('options.textsize', config.options.textsize);
        this.config.options.textsize = config.options.textsize;
      }
      deprecateNullFallbackToDefaultConfigValue('options.textsize', config.options.textsize);

      if (config.options.trustServerCertificate != undefined) {
        deprecateNonBooleanConfigValue('options.trustServerCertificate', config.options.trustServerCertificate);
        this.config.options.trustServerCertificate = config.options.trustServerCertificate;
      }
      deprecateNullConfigValue('options.trustServerCertificate', config.options.trustServerCertificate);

      if (config.options.useColumnNames != undefined) {
        deprecateNonBooleanConfigValue('options.useColumnNames', config.options.useColumnNames);
        this.config.options.useColumnNames = config.options.useColumnNames;
      }
      deprecateNullConfigValue('options.useColumnNames', config.options.useColumnNames);

      if (config.options.useUTC != undefined) {
        deprecateNonBooleanConfigValue('options.useUTC', config.options.useUTC);
        this.config.options.useUTC = config.options.useUTC;
      }
      deprecateNullConfigValue('options.useUTC', config.options.useUTC);
    }

    this.createDebug();
    this.createTokenStreamParser();
    this.inTransaction = false;
    this.transactionDescriptors = [new Buffer([0, 0, 0, 0, 0, 0, 0, 0])];
    this.transitionTo(this.STATE.CONNECTING);

    if (this.config.options.tdsVersion < '7_2') {
      // 'beginTransaction', 'commitTransaction' and 'rollbackTransaction'
      // events are utilized to maintain inTransaction property state which in
      // turn is used in managing transactions. These events are only fired for
      // TDS version 7.2 and beyond. The properties below are used to emulate
      // equivalent behavior for TDS versions before 7.2.
      this.transactionDepth = 0;
      this.isSqlBatch = false;
    }

    this.curTransientRetryCount = 0;
    this.transientErrorLookup = new TransientErrorLookup();

    this.cleanupTypeEnum = {
      NORMAL: 0,
      REDIRECT: 1,
      RETRY: 2
    };

    if (config.authProvider) {
      this.authProvider = config.authProvider.call(null, this);
    } else if (config.domain) {
      // We need to support the top-level `domain` option until the next
      // major version of tedious for backwards compatibility reasons.
      this.authProvider = ntlmAuthProvider({
        domain: config.domain.toUpperCase(),
        username: config.userName,
        password: config.password
      })(this);
    } else {
      this.authProvider = defaultAuthProvider({})(this);
    }
  }

  close() {
    this.transitionTo(this.STATE.FINAL);
  }

  initialiseConnection() {
    this.connect();
    this.createConnectTimer();
  }

  cleanupConnection(cleanupTypeEnum) {
    if (!this.closed) {
      this.clearConnectTimer();
      this.clearRequestTimer();
      this.clearRetryTimer();
      this.closeConnection();
      if (cleanupTypeEnum === this.cleanupTypeEnum.REDIRECT) {
        this.emit('rerouting');
      } else if (cleanupTypeEnum !== this.cleanupTypeEnum.RETRY) {
        this.emit('end');
      }
      if (this.request) {
        const err = RequestError('Connection closed before request completed.', 'ECLOSE');
        this.request.callback(err);
        this.request = undefined;
      }
      this.closed = true;
      this.loggedIn = false;
      this.loginError = null;
    }
  }

  createDebug() {
    this.debug = new Debug(this.config.options.debug);
    this.debug.on('debug', (message) => {
      this.emit('debug', message);
    });
  }

  createTokenStreamParser() {
    this.tokenStreamParser = new TokenStreamParser(this.debug, undefined, this.config.options);

    this.tokenStreamParser.on('infoMessage', (token) => {
      this.emit('infoMessage', token);
    });

    this.tokenStreamParser.on('sspichallenge', (token) => {
<<<<<<< HEAD
      this.sspiBuffer = token.buffer;
      return this.emit('sspichallenge', token);
=======
      if (token.ntlmpacket) {
        this.ntlmpacket = token.ntlmpacket;
        this.ntlmpacketBuffer = token.ntlmpacketBuffer;
      }

      this.emit('sspichallenge', token);
>>>>>>> c22c894d
    });

    this.tokenStreamParser.on('errorMessage', (token) => {
      this.emit('errorMessage', token);
      if (this.loggedIn) {
        if (this.request) {
          this.request.error = RequestError(token.message, 'EREQUEST');
          this.request.error.number = token.number;
          this.request.error.state = token.state;
          this.request.error['class'] = token['class'];
          this.request.error.serverName = token.serverName;
          this.request.error.procName = token.procName;
          this.request.error.lineNumber = token.lineNumber;
        }
      } else {
        const isLoginErrorTransient = this.transientErrorLookup.isTransientError(token.number);
        if (isLoginErrorTransient && this.curTransientRetryCount !== this.config.options.maxRetriesOnTransientErrors) {
          this.debug.log('Initiating retry on transient error = ', token.number);
          this.transitionTo(this.STATE.TRANSIENT_FAILURE_RETRY);
        } else {
          this.loginError = ConnectionError(token.message, 'ELOGIN');
        }
      }
    });

    this.tokenStreamParser.on('databaseChange', (token) => {
      this.emit('databaseChange', token.newValue);
    });

    this.tokenStreamParser.on('languageChange', (token) => {
      this.emit('languageChange', token.newValue);
    });

    this.tokenStreamParser.on('charsetChange', (token) => {
      this.emit('charsetChange', token.newValue);
    });

    this.tokenStreamParser.on('loginack', (token) => {
      if (!token.tdsVersion) {
        // unsupported TDS version
        this.loginError = ConnectionError('Server responded with unknown TDS version.', 'ETDS');
        this.loggedIn = false;
        return;
      }

      if (!token['interface']) {
        // unsupported interface
        this.loginError = ConnectionError('Server responded with unsupported interface.', 'EINTERFACENOTSUPP');
        this.loggedIn = false;
        return;
      }

      // use negotiated version
      this.config.options.tdsVersion = token.tdsVersion;
      this.loggedIn = true;
    });

    this.tokenStreamParser.on('routingChange', (token) => {
      this.routingData = token.newValue;
      this.dispatchEvent('routingChange');
    });

    this.tokenStreamParser.on('packetSizeChange', (token) => {
      this.messageIo.packetSize(token.newValue);
    });

    // A new top-level transaction was started. This is not fired
    // for nested transactions.
    this.tokenStreamParser.on('beginTransaction', (token) => {
      this.transactionDescriptors.push(token.newValue);
      this.inTransaction = true;
    });

    // A top-level transaction was committed. This is not fired
    // for nested transactions.
    this.tokenStreamParser.on('commitTransaction', () => {
      this.transactionDescriptors.length = 1;
      this.inTransaction = false;
    });

    // A top-level transaction was rolled back. This is not fired
    // for nested transactions. This is also fired if a batch
    // aborting error happened that caused a rollback.
    this.tokenStreamParser.on('rollbackTransaction', () => {
      this.transactionDescriptors.length = 1;
      // An outermost transaction was rolled back. Reset the transaction counter
      this.inTransaction = false;
      this.emit('rollbackTransaction');
    });

    this.tokenStreamParser.on('columnMetadata', (token) => {
      if (this.request) {
        let columns;
        if (this.config.options.useColumnNames) {
          columns = {};
          for (let j = 0, len = token.columns.length; j < len; j++) {
            const col = token.columns[j];
            if (columns[col.colName] == null) {
              columns[col.colName] = col;
            }
          }
        } else {
          columns = token.columns;
        }
        this.request.emit('columnMetadata', columns);
      } else {
        this.emit('error', new Error("Received 'columnMetadata' when no sqlRequest is in progress"));
        this.close();
      }
    });

    this.tokenStreamParser.on('order', (token) => {
      if (this.request) {
        this.request.emit('order', token.orderColumns);
      } else {
        this.emit('error', new Error("Received 'order' when no sqlRequest is in progress"));
        this.close();
      }
    });

    this.tokenStreamParser.on('row', (token) => {
      if (this.request) {
        if (this.config.options.rowCollectionOnRequestCompletion) {
          this.request.rows.push(token.columns);
        }
        if (this.config.options.rowCollectionOnDone) {
          this.request.rst.push(token.columns);
        }
        if (!(this.state === this.STATE.SENT_ATTENTION && this.request.paused)) {
          this.request.emit('row', token.columns);
        }
      } else {
        this.emit('error', new Error("Received 'row' when no sqlRequest is in progress"));
        this.close();
      }
    });

    this.tokenStreamParser.on('returnStatus', (token) => {
      if (this.request) {
        // Keep value for passing in 'doneProc' event.
        this.procReturnStatusValue = token.value;
      }
    });

    this.tokenStreamParser.on('returnValue', (token) => {
      if (this.request) {
        this.request.emit('returnValue', token.paramName, token.value, token.metadata);
      }
    });

    this.tokenStreamParser.on('doneProc', (token) => {
      if (this.request) {
        this.request.emit('doneProc', token.rowCount, token.more, this.procReturnStatusValue, this.request.rst);
        this.procReturnStatusValue = undefined;
        if (token.rowCount !== undefined) {
          this.request.rowCount += token.rowCount;
        }
        if (this.config.options.rowCollectionOnDone) {
          this.request.rst = [];
        }
      }
    });

    this.tokenStreamParser.on('doneInProc', (token) => {
      if (this.request) {
        this.request.emit('doneInProc', token.rowCount, token.more, this.request.rst);
        if (token.rowCount !== undefined) {
          this.request.rowCount += token.rowCount;
        }
        if (this.config.options.rowCollectionOnDone) {
          this.request.rst = [];
        }
      }
    });

    this.tokenStreamParser.on('done', (token) => {
      if (this.request) {
        if (token.attention) {
          this.dispatchEvent('attention');
        }
        if (token.sqlError && !this.request.error) {
          // check if the DONE_ERROR flags was set, but an ERROR token was not sent.
          this.request.error = RequestError('An unknown error has occurred.', 'UNKNOWN');
        }
        this.request.emit('done', token.rowCount, token.more, this.request.rst);
        if (token.rowCount !== undefined) {
          this.request.rowCount += token.rowCount;
        }
        if (this.config.options.rowCollectionOnDone) {
          this.request.rst = [];
        }
      }
    });

    this.tokenStreamParser.on('endOfMessage', () => {      // EOM pseudo token received
      if (this.state === this.STATE.SENT_CLIENT_REQUEST) {
        this.dispatchEvent('endOfMessageMarkerReceived');
      }
    });

    this.tokenStreamParser.on('resetConnection', () => {
      this.emit('resetConnection');
    });

    this.tokenStreamParser.on('tokenStreamError', (error) => {
      this.emit('error', error);
      this.close();
    });

    this.tokenStreamParser.on('drain', () => {
      // Bridge the release of backpressure from the token stream parser
      // transform to the packet stream transform.
      this.messageIo.resume();
    });
  }

  connect() {
    if (this.config.options.port) {
      return this.connectOnPort(this.config.options.port, this.config.options.multiSubnetFailover);
    } else {
      return new InstanceLookup().instanceLookup({
        server: this.config.server,
        instanceName: this.config.options.instanceName,
        timeout: this.config.options.connectTimeout
      }, (message, port) => {
        if (this.state === this.STATE.FINAL) {
          return;
        }
        if (message) {
          this.emit('connect', ConnectionError(message, 'EINSTLOOKUP'));
        } else {
          this.connectOnPort(port, this.config.options.multiSubnetFailover);
        }
      });
    }
  }

  connectOnPort(port, multiSubnetFailover) {
    const connectOpts = {
      host: this.routingData ? this.routingData.server : this.config.server,
      port: this.routingData ? this.routingData.port : port,
      localAddress: this.config.options.localAddress
    };

    new Connector(connectOpts, multiSubnetFailover).execute((err, socket) => {
      if (err) {
        return this.socketError(err);
      }

      if (this.state === this.STATE.FINAL) {
        socket.destroy();
        return;
      }

      this.socket = socket;
      this.socket.on('error', (error) => {
        this.socketError(error);
      });
      this.socket.on('close', () => {
        this.socketClose();
      });
      this.socket.on('end', () => {
        this.socketEnd();
      });
      this.messageIo = new MessageIO(this.socket, this.config.options.packetSize, this.debug);
      this.messageIo.on('data', (data) => { this.dispatchEvent('data', data); });
      this.messageIo.on('message', () => { this.dispatchEvent('message'); });
      this.messageIo.on('secure', (cleartext) => { this.emit('secure', cleartext); });

      this.socketConnect();
    });
  }

  closeConnection() {
    if (this.socket) {
      this.socket.destroy();
    }
  }

  createConnectTimer() {
    this.connectTimer = setTimeout(() => {
      this.connectTimeout();
    }, this.config.options.connectTimeout);
  }

  createRequestTimer() {
    this.clearRequestTimer();                              // release old timer, just to be safe
    if (this.config.options.requestTimeout) {
      this.requestTimer = setTimeout(() => {
        this.requestTimeout();
      }, this.config.options.requestTimeout);
    }
  }

  createRetryTimer() {
    this.clearRetryTimer();
    this.retryTimer = setTimeout(() => {
      this.retryTimeout();
    }, this.config.options.connectionRetryInterval);
  }

  connectTimeout() {
    const message = `Failed to connect to ${this.config.server}${this.config.options.port ? `:${this.config.options.port}` : `\\${this.config.options.instanceName}`} in ${this.config.options.connectTimeout}ms`;
    this.debug.log(message);
    this.emit('connect', ConnectionError(message, 'ETIMEOUT'));
    this.connectTimer = undefined;
    this.dispatchEvent('connectTimeout');
  }

  requestTimeout() {
    this.requestTimer = undefined;
    this.messageIo.sendMessage(TYPE.ATTENTION);
    this.transitionTo(this.STATE.SENT_ATTENTION);
  }

  retryTimeout() {
    this.retryTimer = undefined;
    this.emit('retry');
    this.transitionTo(this.STATE.CONNECTING);
  }

  clearConnectTimer() {
    if (this.connectTimer) {
      clearTimeout(this.connectTimer);
    }
  }

  clearRequestTimer() {
    if (this.requestTimer) {
      clearTimeout(this.requestTimer);
      this.requestTimer = undefined;
    }
  }

  clearRetryTimer() {
    if (this.retryTimer) {
      clearTimeout(this.retryTimer);
      this.retryTimer = undefined;
    }
  }

  transitionTo(newState) {
    if (this.state === newState) {
      this.debug.log('State is already ' + newState.name);
      return;
    }

    if (this.state && this.state.exit) {
      this.state.exit.call(this, newState);
    }

    this.debug.log('State change: ' + (this.state ? this.state.name : undefined) + ' -> ' + newState.name);
    this.state = newState;

    if (this.state.enter) {
      this.state.enter.apply(this);
    }
  }

  dispatchEvent(eventName, ...args) {
    if (this.state.events[eventName]) {
      this.state.events[eventName].apply(this, args);
    } else {
      this.emit('error', new Error(`No event '${eventName}' in state '${this.state.name}'`));
      this.close();
    }
  }

  socketError(error) {
    if (this.state === this.STATE.CONNECTING) {
      const message = `Failed to connect to ${this.config.server}:${this.config.options.port} - ${error.message}`;
      this.debug.log(message);
      this.emit('connect', ConnectionError(message, 'ESOCKET'));
    } else {
      const message = `Connection lost - ${error.message}`;
      this.debug.log(message);
      this.emit('error', ConnectionError(message, 'ESOCKET'));
    }
    this.dispatchEvent('socketError', error);
  }

  socketConnect() {
    this.socket.setKeepAlive(true, KEEP_ALIVE_INITIAL_DELAY);
    this.closed = false;
    this.debug.log('connected to ' + this.config.server + ':' + this.config.options.port);
    this.dispatchEvent('socketConnect');
  }

  socketEnd() {
    this.debug.log('socket ended');
    this.transitionTo(this.STATE.FINAL);
  }

  socketClose() {
    this.debug.log('connection to ' + this.config.server + ':' + this.config.options.port + ' closed');
    if (this.state === this.STATE.REROUTING) {
      this.debug.log('Rerouting to ' + this.routingData.server + ':' + this.routingData.port);
      this.dispatchEvent('reconnect');
    } else if (this.state === this.STATE.TRANSIENT_FAILURE_RETRY) {
      const server = this.routingData ? this.routingData.server : this.server;
      const port = this.routingData ? this.routingData.port : this.config.options.port;
      this.debug.log('Retry after transient failure connecting to ' + server + ':' + port);

      this.dispatchEvent('retry');
    } else {
      this.transitionTo(this.STATE.FINAL);
    }
  }

  sendPreLogin() {
    const payload = new PreloginPayload({
      encrypt: this.config.options.encrypt
    });
    this.messageIo.sendMessage(TYPE.PRELOGIN, payload.data);
    this.debug.payload(function() {
      return payload.toString('  ');
    });
  }

  emptyMessageBuffer() {
    this.messageBuffer = new Buffer(0);
  }

  addToMessageBuffer(data) {
    this.messageBuffer = Buffer.concat([this.messageBuffer, data]);
  }

  processPreLoginResponse() {
    const preloginPayload = new PreloginPayload(this.messageBuffer);
    this.debug.payload(function() {
      return preloginPayload.toString('  ');
    });

    if (preloginPayload.encryptionString === 'ON' || preloginPayload.encryptionString === 'REQ') {
      if (!this.config.options.encrypt) {
        this.emit('connect', ConnectionError("Server requires encryption, set 'encrypt' config option to true.", 'EENCRYPT'));
        return this.close();
      }

      this.dispatchEvent('tls');
    } else {
      this.dispatchEvent('noTls');
    }
  }

  sendLogin7Packet(callback) {
    this.authProvider.handshake(null, (error, data) => {
      if (error) {
        this.emit('error', error);
        return this.close();
      }

      const payload = new Login7Payload({
        userName: this.config.userName,
        password: this.config.password,
        database: this.config.options.database,
        serverName: this.routingData ? this.routingData.server : this.config.server,
        appName: this.config.options.appName,
        packetSize: this.config.options.packetSize,
        tdsVersion: this.config.options.tdsVersion,
        initDbFatal: !this.config.options.fallbackToDefaultDb,
        readOnlyIntent: this.config.options.readOnlyIntent,
        sspiBlob: data,
        language: this.config.options.language
      });

      this.routingData = undefined;
      this.messageIo.sendMessage(TYPE.LOGIN7, payload.data);

      this.debug.payload(function() {
        return payload.toString('  ');
      });

      process.nextTick(callback);
    });
<<<<<<< HEAD
=======

    this.messageIo.sendMessage(TYPE.NTLMAUTH_PKT, payload.data);
    this.debug.payload(function() {
      return payload.toString('  ');
    });

    process.nextTick(() => {
      this.transitionTo(this.STATE.SENT_NTLM_RESPONSE);
    });
>>>>>>> c22c894d
  }

  sendDataToTokenStreamParser(data) {
    return this.tokenStreamParser.addBuffer(data);
  }

  // This is an internal method that is called from Request.pause().
  // It has to check whether the passed Request object represents the currently
  // active request, because the application might have called Request.pause()
  // on an old inactive Request object.
  pauseRequest(request) {
    if (this.isRequestActive(request)) {
      this.tokenStreamParser.pause();
    }
  }

  // This is an internal method that is called from Request.resume().
  resumeRequest(request) {
    if (this.isRequestActive(request)) {
      this.tokenStreamParser.resume();
    }
  }

  // Returns true if the passed request is the currently active request of the connection.
  isRequestActive(request) {
    return request === this.request && this.state === this.STATE.SENT_CLIENT_REQUEST;
  }

  sendInitialSql() {
    const payload = new SqlBatchPayload(this.getInitialSql(), this.currentTransactionDescriptor(), this.config.options);
    return this.messageIo.sendMessage(TYPE.SQL_BATCH, payload.data);
  }

  getInitialSql() {
    const options = [];

    if (this.config.options.enableAnsiNull) {
      options.push('set ansi_nulls on');
    } else {
      options.push('set ansi_nulls off');
    }

    if (this.config.options.enableAnsiNullDefault) {
      options.push('set ansi_null_dflt_on on');
    } else {
      options.push('set ansi_null_dflt_on off');
    }

    if (this.config.options.enableAnsiPadding) {
      options.push('set ansi_padding on');
    } else {
      options.push('set ansi_padding off');
    }

    if (this.config.options.enableAnsiWarnings) {
      options.push('set ansi_warnings on');
    } else {
      options.push('set ansi_warnings off');
    }

    if (this.config.options.enableArithAbort) {
      options.push('set arithabort on');
    } else {
      options.push('set arithabort off');
    }

    if (this.config.options.enableConcatNullYieldsNull) {
      options.push('set concat_null_yields_null on');
    } else {
      options.push('set concat_null_yields_null off');
    }

    if (this.config.options.enableCursorCloseOnCommit !== undefined) {
      if (this.config.options.enableCursorCloseOnCommit) {
        options.push('set cursor_close_on_commit on');
      } else {
        options.push('set cursor_close_on_commit off');
      }
    }

    options.push(`set datefirst ${this.config.options.datefirst}`);
    options.push(`set dateformat ${this.config.options.dateFormat}`);

    if (this.config.options.enableImplicitTransactions) {
      options.push('set implicit_transactions on');
    } else {
      options.push('set implicit_transactions off');
    }

    options.push(`set language ${this.config.options.language}`);

    if (this.config.options.enableNumericRoundabort) {
      options.push('set numeric_roundabort on');
    } else {
      options.push('set numeric_roundabort off');
    }

    if (this.config.options.enableQuotedIdentifier) {
      options.push('set quoted_identifier on');
    } else {
      options.push('set quoted_identifier off');
    }

    options.push(`set textsize ${this.config.options.textsize}`);
    options.push(`set transaction isolation level ${this.getIsolationLevelText(this.config.options.connectionIsolationLevel)}`);

    if (this.config.options.abortTransactionOnError) {
      options.push('set xact_abort on');
    } else {
      options.push('set xact_abort off');
    }

    return options.join('\n');
  }

  processedInitialSql() {
    this.clearConnectTimer();
    this.emit('connect');
  }

<<<<<<< HEAD
=======
  processLogin7Response() {
    if (this.loggedIn) {
      this.dispatchEvent('loggedIn');
    } else {
      if (this.loginError) {
        this.emit('connect', this.loginError);
      } else {
        this.emit('connect', ConnectionError('Login failed.', 'ELOGIN'));
      }
      this.dispatchEvent('loginFailed');
    }
  }

  processLogin7NTLMResponse() {
    if (this.ntlmpacket) {
      this.dispatchEvent('receivedChallenge');
    } else {
      if (this.loginError) {
        this.emit('connect', this.loginError);
      } else {
        this.emit('connect', ConnectionError('Login failed.', 'ELOGIN'));
      }
      this.dispatchEvent('loginFailed');
    }
  }

  processLogin7NTLMAck() {
    if (this.loggedIn) {
      this.dispatchEvent('loggedIn');
    } else {
      if (this.loginError) {
        this.emit('connect', this.loginError);
      } else {
        this.emit('connect', ConnectionError('Login failed.', 'ELOGIN'));
      }
      this.dispatchEvent('loginFailed');
    }
  }

>>>>>>> c22c894d
  execSqlBatch(request) {
    this.makeRequest(request, TYPE.SQL_BATCH, new SqlBatchPayload(request.sqlTextOrProcedure, this.currentTransactionDescriptor(), this.config.options));
  }

  execSql(request) {
    request.transformIntoExecuteSqlRpc();

    if (request.error != null) {
      process.nextTick(() => {
        this.debug.log(request.error.message);
        request.callback(request.error);
      });
      return;
    }

    this.makeRequest(request, TYPE.RPC_REQUEST, new RpcRequestPayload(request, this.currentTransactionDescriptor(), this.config.options));
  }

  /**
   @function newBulkLoad
   @param {string} table - Table's name.
   @param {Object} [options] - BulkLoad options.
   @param {boolean} [options.checkConstraints=false] - Honors constraints during bulk load, it is disabled by default.
   @param {boolean} [options.fireTriggers=false] - Honors insert triggers during bulk load, it is disabled by default.
   @param {boolean} [options.keepNulls=false] - Honors null value passed, ignores the default values set on table.
   @param {boolean} [options.tableLock=false] - Places a bulk update(BU) lock on table while performing bulk load. Uses row locks by default.
   @param {callback} callback - Function to call after BulkLoad executes.
  */
  newBulkLoad(table, options, callback) {
    if (callback === undefined) {
      callback = options;
      options = {};
    }
    if (typeof options !== 'object') {
      throw new TypeError('"options" argument must be an object');
    }
    return new BulkLoad(table, this.config.options, options, callback);
  }

  execBulkLoad(bulkLoad) {
    const request = new Request(bulkLoad.getBulkInsertSql(), (error) => {
      if (error) {
        if (error.code === 'UNKNOWN') {
          error.message += ' This is likely because the schema of the BulkLoad does not match the schema of the table you are attempting to insert into.';
        }
        bulkLoad.error = error;
        bulkLoad.callback(error);
      } else {
        this.makeRequest(bulkLoad, TYPE.BULK_LOAD, bulkLoad.getPayload());
      }
    });

    this.execSqlBatch(request);
  }

  prepare(request) {
    request.transformIntoPrepareRpc();
    this.makeRequest(request, TYPE.RPC_REQUEST, new RpcRequestPayload(request, this.currentTransactionDescriptor(), this.config.options));
  }

  unprepare(request) {
    request.transformIntoUnprepareRpc();
    this.makeRequest(request, TYPE.RPC_REQUEST, new RpcRequestPayload(request, this.currentTransactionDescriptor(), this.config.options));
  }

  execute(request, parameters) {
    request.transformIntoExecuteRpc(parameters);

    if (request.error != null) {
      process.nextTick(() => {
        this.debug.log(request.error.message);
        request.callback(request.error);
      });

      return;
    }

    this.makeRequest(request, TYPE.RPC_REQUEST, new RpcRequestPayload(request, this.currentTransactionDescriptor(), this.config.options));
  }

  callProcedure(request) {
    request.validateParameters();

    if (request.error != null) {
      process.nextTick(() => {
        this.debug.log(request.error.message);
        request.callback(request.error);
      });
      return;
    }

    this.makeRequest(request, TYPE.RPC_REQUEST, new RpcRequestPayload(request, this.currentTransactionDescriptor(), this.config.options));
  }

  beginTransaction(callback, name, isolationLevel) {
    isolationLevel || (isolationLevel = this.config.options.isolationLevel);
    const transaction = new Transaction(name || '', isolationLevel);
    if (this.config.options.tdsVersion < '7_2') {
      return this.execSqlBatch(new Request('SET TRANSACTION ISOLATION LEVEL ' + (transaction.isolationLevelToTSQL()) + ';BEGIN TRAN ' + transaction.name, (...args) => {
        this.transactionDepth++;
        if (this.transactionDepth === 1) {
          this.inTransaction = true;
        }
        callback(...args);
      }));
    }

    const request = new Request(undefined, (err) => {
      return callback(err, this.currentTransactionDescriptor());
    });
    return this.makeRequest(request, TYPE.TRANSACTION_MANAGER, transaction.beginPayload(this.currentTransactionDescriptor()));
  }

  commitTransaction(callback, name) {
    const transaction = new Transaction(name || '');
    if (this.config.options.tdsVersion < '7_2') {
      return this.execSqlBatch(new Request('COMMIT TRAN ' + transaction.name, (...args) => {
        this.transactionDepth--;
        if (this.transactionDepth === 0) {
          this.inTransaction = false;
        }
        callback(...args);
      }));
    }
    const request = new Request(undefined, callback);
    return this.makeRequest(request, TYPE.TRANSACTION_MANAGER, transaction.commitPayload(this.currentTransactionDescriptor()));
  }

  rollbackTransaction(callback, name) {
    const transaction = new Transaction(name || '');
    if (this.config.options.tdsVersion < '7_2') {
      return this.execSqlBatch(new Request('ROLLBACK TRAN ' + transaction.name, (...args) => {
        this.transactionDepth--;
        if (this.transactionDepth === 0) {
          this.inTransaction = false;
        }
        callback(...args);
      }));
    }
    const request = new Request(undefined, callback);
    return this.makeRequest(request, TYPE.TRANSACTION_MANAGER, transaction.rollbackPayload(this.currentTransactionDescriptor()));
  }

  saveTransaction(callback, name) {
    const transaction = new Transaction(name);
    if (this.config.options.tdsVersion < '7_2') {
      return this.execSqlBatch(new Request('SAVE TRAN ' + transaction.name, (...args) => {
        this.transactionDepth++;
        callback(...args);
      }));
    }
    const request = new Request(undefined, callback);
    return this.makeRequest(request, TYPE.TRANSACTION_MANAGER, transaction.savePayload(this.currentTransactionDescriptor()));
  }

  transaction(cb, isolationLevel) {
    if (typeof cb !== 'function') {
      throw new TypeError('`cb` must be a function');
    }

    const useSavepoint = this.inTransaction;
    const name = '_tedious_' + (crypto.randomBytes(10).toString('hex'));
    const txDone = (err, done, ...args) => {
      if (err) {
        if (this.inTransaction && this.state === this.STATE.LOGGED_IN) {
          return this.rollbackTransaction((txErr) => {
            done(txErr || err, ...args);
          }, name);
        } else {
          return process.nextTick(() => {
            done(err, ...args);
          });
        }
      } else {
        if (useSavepoint) {
          return process.nextTick(() => {
            if (this.config.options.tdsVersion < '7_2') {
              this.transactionDepth--;
            }
            done(null, ...args);
          });
        } else {
          return this.commitTransaction((txErr) => {
            done(txErr, ...args);
          }, name);
        }
      }
    };

    if (useSavepoint) {
      return this.saveTransaction((err) => {
        if (err) {
          return cb(err);
        }

        if (isolationLevel) {
          return this.execSqlBatch(new Request('SET transaction isolation level ' + this.getIsolationLevelText(isolationLevel), (err) => {
            return cb(err, txDone);
          }));
        } else {
          return cb(null, txDone);
        }
      }, name);
    } else {
      return this.beginTransaction((err) => {
        if (err) {
          return cb(err);
        }

        return cb(null, txDone);
      }, name, isolationLevel);
    }
  }

  makeRequest(request, packetType, payload) {
    if (this.state !== this.STATE.LOGGED_IN) {
      const message = 'Requests can only be made in the ' + this.STATE.LOGGED_IN.name + ' state, not the ' + this.state.name + ' state';
      this.debug.log(message);
      request.callback(RequestError(message, 'EINVALIDSTATE'));
    } else {
      if (packetType === TYPE.SQL_BATCH) {
        this.isSqlBatch = true;
      } else {
        this.isSqlBatch = false;
      }

      this.request = request;
      this.request.connection = this;
      this.request.rowCount = 0;
      this.request.rows = [];
      this.request.rst = [];
      this.createRequestTimer();
      this.messageIo.sendMessage(packetType, payload.data, this.resetConnectionOnNextRequest);
      this.resetConnectionOnNextRequest = false;
      this.debug.payload(function() {
        return payload.toString('  ');
      });
      this.transitionTo(this.STATE.SENT_CLIENT_REQUEST);
      if (request.paused) {                                // Request.pause() has been called before the request was started
        this.pauseRequest(request);
      }
    }
  }

  cancel() {
    if (this.state !== this.STATE.SENT_CLIENT_REQUEST) {
      const message = 'Requests can only be canceled in the ' + this.STATE.SENT_CLIENT_REQUEST.name + ' state, not the ' + this.state.name + ' state';
      this.debug.log(message);
      return false;
    } else {
      this.request.canceled = true;
      this.messageIo.sendMessage(TYPE.ATTENTION);
      this.transitionTo(this.STATE.SENT_ATTENTION);
      return true;
    }
  }

  reset(callback) {
    const request = new Request(this.getInitialSql(), (err) => {
      if (this.config.options.tdsVersion < '7_2') {
        this.inTransaction = false;
      }
      callback(err);
    });
    this.resetConnectionOnNextRequest = true;
    return this.execSqlBatch(request);
  }

  currentTransactionDescriptor() {
    return this.transactionDescriptors[this.transactionDescriptors.length - 1];
  }

  getIsolationLevelText(isolationLevel) {
    switch (isolationLevel) {
      case ISOLATION_LEVEL.READ_UNCOMMITTED:
        return 'read uncommitted';
      case ISOLATION_LEVEL.REPEATABLE_READ:
        return 'repeatable read';
      case ISOLATION_LEVEL.SERIALIZABLE:
        return 'serializable';
      case ISOLATION_LEVEL.SNAPSHOT:
        return 'snapshot';
      default:
        return 'read committed';
    }
  }
}

module.exports = Connection;

Connection.prototype.STATE = {
  CONNECTING: {
    name: 'Connecting',
    enter: function() {
      this.initialiseConnection();
    },
    events: {
      socketError: function() {
        this.transitionTo(this.STATE.FINAL);
      },
      connectTimeout: function() {
        this.transitionTo(this.STATE.FINAL);
      },
      socketConnect: function() {
        this.sendPreLogin();
        this.transitionTo(this.STATE.SENT_PRELOGIN);
      }
    }
  },
  SENT_PRELOGIN: {
    name: 'SentPrelogin',
    enter: function() {
      this.emptyMessageBuffer();
    },
    events: {
      socketError: function() {
        this.transitionTo(this.STATE.FINAL);
      },
      connectTimeout: function() {
        this.transitionTo(this.STATE.FINAL);
      },
      data: function(data) {
        this.addToMessageBuffer(data);
      },
      message: function() {
        this.processPreLoginResponse();
      },
      noTls: function() {
        this.sendLogin7Packet(() => {
<<<<<<< HEAD
          return this.transitionTo(this.STATE.SENT_LOGIN7);
=======
          if (this.config.domain) {
            this.transitionTo(this.STATE.SENT_LOGIN7_WITH_NTLM);
          } else {
            this.transitionTo(this.STATE.SENT_LOGIN7_WITH_STANDARD_LOGIN);
          }
>>>>>>> c22c894d
        });
      },
      tls: function() {
        this.messageIo.startTls(this.config.options.cryptoCredentialsDetails, this.config.server, this.config.options.trustServerCertificate);
        this.transitionTo(this.STATE.SENT_TLSSSLNEGOTIATION);
      }
    }
  },
  REROUTING: {
    name: 'ReRouting',
    enter: function() {
      this.cleanupConnection(this.cleanupTypeEnum.REDIRECT);
    },
    events: {
      message: function() {},
      socketError: function() {
        this.transitionTo(this.STATE.FINAL);
      },
      connectTimeout: function() {
        this.transitionTo(this.STATE.FINAL);
      },
      reconnect: function() {
        this.transitionTo(this.STATE.CONNECTING);
      }
    }
  },
  TRANSIENT_FAILURE_RETRY: {
    name: 'TRANSIENT_FAILURE_RETRY',
    enter: function() {
      this.curTransientRetryCount++;
      this.cleanupConnection(this.cleanupTypeEnum.RETRY);
    },
    events: {
      message: function() {},
      socketError: function() {
        this.transitionTo(this.STATE.FINAL);
      },
      connectTimeout: function() {
        this.transitionTo(this.STATE.FINAL);
      },
      retry: function() {
        this.createRetryTimer();
      }
    }
  },
  SENT_TLSSSLNEGOTIATION: {
    name: 'SentTLSSSLNegotiation',
    events: {
      socketError: function() {
        this.transitionTo(this.STATE.FINAL);
      },
      connectTimeout: function() {
        this.transitionTo(this.STATE.FINAL);
      },
      data: function(data) {
        this.messageIo.tlsHandshakeData(data);
      },
      message: function() {
        if (this.messageIo.tlsNegotiationComplete) {
          this.sendLogin7Packet(() => {
<<<<<<< HEAD
            return this.transitionTo(this.STATE.SENT_LOGIN7);
=======
            if (this.config.domain) {
              this.transitionTo(this.STATE.SENT_LOGIN7_WITH_NTLM);
            } else {
              this.transitionTo(this.STATE.SENT_LOGIN7_WITH_STANDARD_LOGIN);
            }
>>>>>>> c22c894d
          });
        }
      }
    }
  },
  SENT_LOGIN7: {
    name: 'SentLogin7',
    events: {
      socketError: function() {
        this.transitionTo(this.STATE.FINAL);
      },
      connectTimeout: function() {
        this.transitionTo(this.STATE.FINAL);
      },
      data: function(data) {
        this.sendDataToTokenStreamParser(data);
      },
      loggedIn: function() {
        this.transitionTo(this.STATE.LOGGED_IN_SENDING_INITIAL_SQL);
      },
      routingChange: function() {
        this.transitionTo(this.STATE.REROUTING);
      },
      loginFailed: function() {
        this.transitionTo(this.STATE.FINAL);
      },
      message: function() {
<<<<<<< HEAD
        // Use SSPI blob if received
        if (this.sspiBuffer) {
          return this.authProvider.handshake(this.sspiBuffer, (error, responseBuffer) => {
            if (error) {
              this.emit('error', error);
              return this.close();
            }
            this.messageIo.sendMessage(TYPE.NTLMAUTH_PKT, responseBuffer);

            // clear the sspiBuffer after processing
            this.sspiBuffer = undefined;
          });
        }

        if (this.loggedIn) {
          return this.dispatchEvent('loggedIn');
        }

        if (this.loginError) {
          this.emit('connect', this.loginError);
        } else {
          this.emit('connect', ConnectionError('Login failed.', 'ELOGIN'));
        }

        return this.dispatchEvent('loginFailed');
=======
        this.processLogin7Response();
      }
    }
  },
  SENT_LOGIN7_WITH_NTLM: {
    name: 'SentLogin7WithNTLMLogin',
    events: {
      socketError: function() {
        this.transitionTo(this.STATE.FINAL);
      },
      connectTimeout: function() {
        this.transitionTo(this.STATE.FINAL);
      },
      data: function(data) {
        this.sendDataToTokenStreamParser(data);
      },
      receivedChallenge: function() {
        this.sendNTLMResponsePacket();
      },
      loginFailed: function() {
        this.transitionTo(this.STATE.FINAL);
      },
      message: function() {
        this.processLogin7NTLMResponse();
      }
    }
  },
  SENT_NTLM_RESPONSE: {
    name: 'SentNTLMResponse',
    events: {
      socketError: function() {
        this.transitionTo(this.STATE.FINAL);
      },
      connectTimeout: function() {
        this.transitionTo(this.STATE.FINAL);
      },
      data: function(data) {
        this.sendDataToTokenStreamParser(data);
      },
      loggedIn: function() {
        this.transitionTo(this.STATE.LOGGED_IN_SENDING_INITIAL_SQL);
      },
      loginFailed: function() {
        this.transitionTo(this.STATE.FINAL);
      },
      routingChange: function() {
        this.transitionTo(this.STATE.REROUTING);
      },
      message: function() {
        this.processLogin7NTLMAck();
>>>>>>> c22c894d
      }
    }
  },
  LOGGED_IN_SENDING_INITIAL_SQL: {
    name: 'LoggedInSendingInitialSql',
    enter: function() {
      this.sendInitialSql();
    },
    events: {
      connectTimeout: function() {
        this.transitionTo(this.STATE.FINAL);
      },
      data: function(data) {
        this.sendDataToTokenStreamParser(data);
      },
      message: function() {
        this.transitionTo(this.STATE.LOGGED_IN);
        this.processedInitialSql();
      }
    }
  },
  LOGGED_IN: {
    name: 'LoggedIn',
    events: {
      socketError: function() {
        this.transitionTo(this.STATE.FINAL);
      }
    }
  },
  SENT_CLIENT_REQUEST: {
    name: 'SentClientRequest',
    exit: function(nextState) {
      this.clearRequestTimer();

      if (nextState !== this.STATE.FINAL) {
        this.tokenStreamParser.resume();
      }
    },
    events: {
      socketError: function(err) {
        const sqlRequest = this.request;
        this.request = undefined;
        sqlRequest.callback(err);
        this.transitionTo(this.STATE.FINAL);
      },
      data: function(data) {
        this.clearRequestTimer();                          // request timer is stopped on first data package
        const ret = this.sendDataToTokenStreamParser(data);
        if (ret === false) {
          // Bridge backpressure from the token stream parser transform to the
          // packet stream transform.
          this.messageIo.pause();
        }
      },
      message: function() {
        // We have to channel the 'message' (EOM) event through the token stream
        // parser transform, to keep it in line with the flow of the tokens, when
        // the incoming data flow is paused and resumed.
        this.tokenStreamParser.addEndOfMessageMarker();
      },
      endOfMessageMarkerReceived: function() {
        this.transitionTo(this.STATE.LOGGED_IN);
        const sqlRequest = this.request;
        this.request = undefined;
        if (this.config.options.tdsVersion < '7_2' && sqlRequest.error && this.isSqlBatch) {
          this.inTransaction = false;
        }
        sqlRequest.callback(sqlRequest.error, sqlRequest.rowCount, sqlRequest.rows);
      }
    }
  },
  SENT_ATTENTION: {
    name: 'SentAttention',
    enter: function() {
      this.attentionReceived = false;
    },
    events: {
      socketError: function() {
        this.transitionTo(this.STATE.FINAL);
      },
      data: function(data) {
        this.sendDataToTokenStreamParser(data);
      },
      attention: function() {
        this.attentionReceived = true;
      },
      message: function() {
        // 3.2.5.7 Sent Attention State
        // Discard any data contained in the response, until we receive the attention response
        if (this.attentionReceived) {
          const sqlRequest = this.request;
          this.request = undefined;
          this.transitionTo(this.STATE.LOGGED_IN);
          if (sqlRequest.canceled) {
            sqlRequest.callback(RequestError('Canceled.', 'ECANCEL'));
          } else {
            const message = 'Timeout: Request failed to complete in ' + this.config.options.requestTimeout + 'ms';
            sqlRequest.callback(RequestError(message, 'ETIMEOUT'));
          }
        }
      }
    }
  },
  FINAL: {
    name: 'Final',
    enter: function() {
      this.cleanupConnection(this.cleanupTypeEnum.NORMAL);
    },
    events: {
      loginFailed: function() {
        // Do nothing. The connection was probably closed by the client code.
      },
      connectTimeout: function() {
        // Do nothing, as the timer should be cleaned up.
      },
      message: function() {
        // Do nothing
      },
      socketError: function() {
        // Do nothing
      }
    }
  }
};<|MERGE_RESOLUTION|>--- conflicted
+++ resolved
@@ -98,14 +98,8 @@
 
     this.config = {
       server: config.server,
-<<<<<<< HEAD
       userName: config.domain ? undefined : config.userName,
       password: config.domain ? undefined : config.password,
-=======
-      userName: config.userName,
-      password: config.password,
-      domain: config.domain && config.domain.toUpperCase(),
->>>>>>> c22c894d
       options: {
         abortTransactionOnError: false,
         appName: undefined,
@@ -577,17 +571,8 @@
     });
 
     this.tokenStreamParser.on('sspichallenge', (token) => {
-<<<<<<< HEAD
       this.sspiBuffer = token.buffer;
-      return this.emit('sspichallenge', token);
-=======
-      if (token.ntlmpacket) {
-        this.ntlmpacket = token.ntlmpacket;
-        this.ntlmpacketBuffer = token.ntlmpacketBuffer;
-      }
-
       this.emit('sspichallenge', token);
->>>>>>> c22c894d
     });
 
     this.tokenStreamParser.on('errorMessage', (token) => {
@@ -1063,18 +1048,6 @@
 
       process.nextTick(callback);
     });
-<<<<<<< HEAD
-=======
-
-    this.messageIo.sendMessage(TYPE.NTLMAUTH_PKT, payload.data);
-    this.debug.payload(function() {
-      return payload.toString('  ');
-    });
-
-    process.nextTick(() => {
-      this.transitionTo(this.STATE.SENT_NTLM_RESPONSE);
-    });
->>>>>>> c22c894d
   }
 
   sendDataToTokenStreamParser(data) {
@@ -1195,48 +1168,6 @@
     this.emit('connect');
   }
 
-<<<<<<< HEAD
-=======
-  processLogin7Response() {
-    if (this.loggedIn) {
-      this.dispatchEvent('loggedIn');
-    } else {
-      if (this.loginError) {
-        this.emit('connect', this.loginError);
-      } else {
-        this.emit('connect', ConnectionError('Login failed.', 'ELOGIN'));
-      }
-      this.dispatchEvent('loginFailed');
-    }
-  }
-
-  processLogin7NTLMResponse() {
-    if (this.ntlmpacket) {
-      this.dispatchEvent('receivedChallenge');
-    } else {
-      if (this.loginError) {
-        this.emit('connect', this.loginError);
-      } else {
-        this.emit('connect', ConnectionError('Login failed.', 'ELOGIN'));
-      }
-      this.dispatchEvent('loginFailed');
-    }
-  }
-
-  processLogin7NTLMAck() {
-    if (this.loggedIn) {
-      this.dispatchEvent('loggedIn');
-    } else {
-      if (this.loginError) {
-        this.emit('connect', this.loginError);
-      } else {
-        this.emit('connect', ConnectionError('Login failed.', 'ELOGIN'));
-      }
-      this.dispatchEvent('loginFailed');
-    }
-  }
-
->>>>>>> c22c894d
   execSqlBatch(request) {
     this.makeRequest(request, TYPE.SQL_BATCH, new SqlBatchPayload(request.sqlTextOrProcedure, this.currentTransactionDescriptor(), this.config.options));
   }
@@ -1566,15 +1497,7 @@
       },
       noTls: function() {
         this.sendLogin7Packet(() => {
-<<<<<<< HEAD
-          return this.transitionTo(this.STATE.SENT_LOGIN7);
-=======
-          if (this.config.domain) {
-            this.transitionTo(this.STATE.SENT_LOGIN7_WITH_NTLM);
-          } else {
-            this.transitionTo(this.STATE.SENT_LOGIN7_WITH_STANDARD_LOGIN);
-          }
->>>>>>> c22c894d
+          this.transitionTo(this.STATE.SENT_LOGIN7);
         });
       },
       tls: function() {
@@ -1635,15 +1558,7 @@
       message: function() {
         if (this.messageIo.tlsNegotiationComplete) {
           this.sendLogin7Packet(() => {
-<<<<<<< HEAD
-            return this.transitionTo(this.STATE.SENT_LOGIN7);
-=======
-            if (this.config.domain) {
-              this.transitionTo(this.STATE.SENT_LOGIN7_WITH_NTLM);
-            } else {
-              this.transitionTo(this.STATE.SENT_LOGIN7_WITH_STANDARD_LOGIN);
-            }
->>>>>>> c22c894d
+            this.transitionTo(this.STATE.SENT_LOGIN7);
           });
         }
       }
@@ -1671,7 +1586,6 @@
         this.transitionTo(this.STATE.FINAL);
       },
       message: function() {
-<<<<<<< HEAD
         // Use SSPI blob if received
         if (this.sspiBuffer) {
           return this.authProvider.handshake(this.sspiBuffer, (error, responseBuffer) => {
@@ -1696,59 +1610,7 @@
           this.emit('connect', ConnectionError('Login failed.', 'ELOGIN'));
         }
 
-        return this.dispatchEvent('loginFailed');
-=======
-        this.processLogin7Response();
-      }
-    }
-  },
-  SENT_LOGIN7_WITH_NTLM: {
-    name: 'SentLogin7WithNTLMLogin',
-    events: {
-      socketError: function() {
-        this.transitionTo(this.STATE.FINAL);
-      },
-      connectTimeout: function() {
-        this.transitionTo(this.STATE.FINAL);
-      },
-      data: function(data) {
-        this.sendDataToTokenStreamParser(data);
-      },
-      receivedChallenge: function() {
-        this.sendNTLMResponsePacket();
-      },
-      loginFailed: function() {
-        this.transitionTo(this.STATE.FINAL);
-      },
-      message: function() {
-        this.processLogin7NTLMResponse();
-      }
-    }
-  },
-  SENT_NTLM_RESPONSE: {
-    name: 'SentNTLMResponse',
-    events: {
-      socketError: function() {
-        this.transitionTo(this.STATE.FINAL);
-      },
-      connectTimeout: function() {
-        this.transitionTo(this.STATE.FINAL);
-      },
-      data: function(data) {
-        this.sendDataToTokenStreamParser(data);
-      },
-      loggedIn: function() {
-        this.transitionTo(this.STATE.LOGGED_IN_SENDING_INITIAL_SQL);
-      },
-      loginFailed: function() {
-        this.transitionTo(this.STATE.FINAL);
-      },
-      routingChange: function() {
-        this.transitionTo(this.STATE.REROUTING);
-      },
-      message: function() {
-        this.processLogin7NTLMAck();
->>>>>>> c22c894d
+        this.dispatchEvent('loginFailed');
       }
     }
   },
